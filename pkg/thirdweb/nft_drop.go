package thirdweb

import (
	"math/big"

	"github.com/ethereum/go-ethereum/accounts/abi/bind"
	"github.com/ethereum/go-ethereum/common"
	"github.com/ethereum/go-ethereum/ethclient"
	"github.com/thirdweb-dev/go-sdk/internal/abi"
)

type NFTDrop struct {
<<<<<<< HEAD
	*DropERC721
	claimConditions *NFTDropClaimConditions
=======
	*ContractWrapper[*abi.DropERC721]
	*ERC721
>>>>>>> bb01024e
}

func NewNFTDrop(provider *ethclient.Client, address common.Address, privateKey string, storage Storage) (*NFTDrop, error) {
	if dropAbi, err := abi.NewDropERC721(address, provider); err != nil {
		return nil, err
	} else {
		if contractWrapper, err := NewContractWrapper(dropAbi, provider, privateKey); err != nil {
			return nil, err
		} else {
<<<<<<< HEAD
			erc721 := NewDropERC721(contractWrapper, storage)
			claimConditions := NewNFTDropClaimConditions(contractWrapper, storage)
			nftDrop := &NFTDrop{
				erc721,
				claimConditions,
=======
			if erc721, err := NewERC721(provider, address, privateKey, storage); err != nil {
				return nil, err
			} else {
				nftCollection := &NFTDrop{
					contractWrapper,
					erc721,
				}
				return nftCollection, nil
>>>>>>> bb01024e
			}
		}
	}
}

func (drop *NFTDrop) GetAllClaimed() ([]*NFTMetadataOwner, error) {
	if maxId, err := drop.contractWrapper.abi.NextTokenIdToClaim(&bind.CallOpts{}); err != nil {
		return nil, err
	} else {
		nfts := []*NFTMetadataOwner{}

		for i := 0; i < int(maxId.Int64()); i++ {
			if nft, err := drop.Get(i); err == nil {
				nfts = append(nfts, nft)
			}
		}

		return nfts, nil
	}
}

func (drop *NFTDrop) GetAllUnclaimed() ([]*NFTMetadata, error) {
	maxId, err := drop.contractWrapper.abi.NextTokenIdToMint(&bind.CallOpts{})
	if err != nil {
		return nil, err
	}
	unmintedId, err := drop.contractWrapper.abi.NextTokenIdToClaim(&bind.CallOpts{})
	if err != nil {
		return nil, err
	}

	nfts := []*NFTMetadata{}
	for i := int(unmintedId.Int64()); i < int(maxId.Int64()); i++ {
		if nft, err := drop.getTokenMetadata(int(unmintedId.Int64()) + i); err == nil {
			nfts = append(nfts, nft)
		}
	}

	return nfts, nil
}

func (drop *NFTDrop) Claim(quantity int) error {
	address := drop.contractWrapper.GetSignerAddress().String()
	return drop.ClaimTo(address, quantity)
}

func (drop *NFTDrop) ClaimTo(destinationAddress string, quantity int) error {
	claimVerification, err := drop.prepareClaim(quantity)
	if err != nil {
		return err
	}

	tx, err := drop.contractWrapper.abi.Claim(
		drop.contractWrapper.getTxOptions(),
		common.HexToAddress(destinationAddress),
		big.NewInt(int64(quantity)),
		common.HexToAddress(claimVerification.currencyAddress),
		big.NewInt(int64(claimVerification.price)),
		claimVerification.proofs,
		big.NewInt(int64(claimVerification.maxQuantityPerTransaction)),
	)
	if err != nil {
		return err
	}

	return drop.contractWrapper.awaitTx(tx.Hash())
}

func (drop *NFTDrop) prepareClaim(quantity int) (*ClaimVerification, error) {
	claimCondition, err := drop.claimConditions.GetActive()
	if err != nil {
		return nil, err
	}

	claimVerification, err := prepareClaim(
		quantity,
		claimCondition,
		drop.contractWrapper,
		drop.storage,
	)
	if err != nil {
		return nil, err
	}

	return claimVerification, nil
}<|MERGE_RESOLUTION|>--- conflicted
+++ resolved
@@ -5,18 +5,15 @@
 
 	"github.com/ethereum/go-ethereum/accounts/abi/bind"
 	"github.com/ethereum/go-ethereum/common"
+	"github.com/ethereum/go-ethereum/core/types"
 	"github.com/ethereum/go-ethereum/ethclient"
 	"github.com/thirdweb-dev/go-sdk/internal/abi"
 )
 
 type NFTDrop struct {
-<<<<<<< HEAD
-	*DropERC721
+	contractWrapper *ContractWrapper[*abi.DropERC721]
+	*ERC721
 	claimConditions *NFTDropClaimConditions
-=======
-	*ContractWrapper[*abi.DropERC721]
-	*ERC721
->>>>>>> bb01024e
 }
 
 func NewNFTDrop(provider *ethclient.Client, address common.Address, privateKey string, storage Storage) (*NFTDrop, error) {
@@ -26,22 +23,16 @@
 		if contractWrapper, err := NewContractWrapper(dropAbi, provider, privateKey); err != nil {
 			return nil, err
 		} else {
-<<<<<<< HEAD
-			erc721 := NewDropERC721(contractWrapper, storage)
-			claimConditions := NewNFTDropClaimConditions(contractWrapper, storage)
-			nftDrop := &NFTDrop{
-				erc721,
-				claimConditions,
-=======
 			if erc721, err := NewERC721(provider, address, privateKey, storage); err != nil {
 				return nil, err
 			} else {
+				claimConditions := NewNFTDropClaimConditions(contractWrapper, storage)
 				nftCollection := &NFTDrop{
 					contractWrapper,
 					erc721,
+					claimConditions,
 				}
 				return nftCollection, nil
->>>>>>> bb01024e
 			}
 		}
 	}
@@ -83,15 +74,15 @@
 	return nfts, nil
 }
 
-func (drop *NFTDrop) Claim(quantity int) error {
+func (drop *NFTDrop) Claim(quantity int) (*types.Transaction, error) {
 	address := drop.contractWrapper.GetSignerAddress().String()
 	return drop.ClaimTo(address, quantity)
 }
 
-func (drop *NFTDrop) ClaimTo(destinationAddress string, quantity int) error {
+func (drop *NFTDrop) ClaimTo(destinationAddress string, quantity int) (*types.Transaction, error) {
 	claimVerification, err := drop.prepareClaim(quantity)
 	if err != nil {
-		return err
+		return nil, err
 	}
 
 	tx, err := drop.contractWrapper.abi.Claim(
@@ -104,7 +95,7 @@
 		big.NewInt(int64(claimVerification.maxQuantityPerTransaction)),
 	)
 	if err != nil {
-		return err
+		return nil, err
 	}
 
 	return drop.contractWrapper.awaitTx(tx.Hash())
